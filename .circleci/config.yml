--- conflicted
+++ resolved
@@ -2,11 +2,7 @@
   environment:
     - DEPENDENCIES_BASE_URL: "https://raw.githubusercontent.com/wireapp/wire-ios-shared-resources/master"
   macos:
-<<<<<<< HEAD
     xcode: "10.0.0"
-=======
-    xcode: "9.4.0"
->>>>>>> 44bba9a5
   shell: /bin/bash --login -eo pipefail
 
 # ----------------CACHING----------------
