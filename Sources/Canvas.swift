//
// Wire
// Copyright (C) 2021 Wire Swiss GmbH
//
// This program is free software: you can redistribute it and/or modify
// it under the terms of the GNU General Public License as published by
// the Free Software Foundation, either version 3 of the License, or
// (at your option) any later version.
//
// This program is distributed in the hope that it will be useful,
// but WITHOUT ANY WARRANTY; without even the implied warranty of
// MERCHANTABILITY or FITNESS FOR A PARTICULAR PURPOSE. See the
// GNU General Public License for more details.
//
// You should have received a copy of the GNU General Public License
// along with this program. If not, see http://www.gnu.org/licenses/.
//

import UIKit
import QuartzCore

public enum EditingMode {
    case draw
    case edit
}

<<<<<<< HEAD
protocol Renderable: class {

    var bounds: CGRect { get }

    func draw(context: CGContext)

=======
protocol Renderable : AnyObject {
    
    var bounds : CGRect { get }
    
    func draw(context : CGContext)
    
>>>>>>> ebdf829e
}

protocol Editable: Renderable {

    var selected: Bool { get set }
    var selectedView: UIView { get }
    var selectable: Bool { get }
    var transform: CGAffineTransform { get }
    var size: CGSize { get }
    var scale: CGFloat { get set }
    var position: CGPoint { get set }
    var rotation: CGFloat { get set }
}

struct Orientation {

    var scale: CGFloat
    var position: CGPoint
    var rotation: CGFloat

    static var standard: Orientation {
        return Orientation(scale: 1, position: CGPoint.zero, rotation: 0)
    }
}

public protocol CanvasDelegate {

    func canvasDidChange(_ canvas: Canvas)

}

public class Canvas: UIView {

    fileprivate let minimumScale: CGFloat = 0.5
    fileprivate let maximumScale: CGFloat = 10.0

    public var delegate: CanvasDelegate?

    /// Defines the apperance of the brush strokes when drawing
    public var brush = Brush(size: 2, color: .black)

    /// Active mode of the canvas. See `EditingMode` for possible values.
    public var mode: EditingMode = .draw {
        didSet {
            selection = nil
            gestureRecognizers?.forEach({ $0.isEnabled = mode == .edit })
            setNeedsDisplay()
        }
    }

    /// An image on which you can draw on top.
    public var referenceImage: UIImage? {

        didSet {
            if let referenceImage = referenceImage, let cgImage = referenceImage.cgImage {
                let retinaImage = UIImage(cgImage: cgImage, scale: 2, orientation: referenceImage.imageOrientation)
                let image = Image(image: retinaImage, at: CGPoint.zero)
                image.sizeToFit(inRect: bounds)
                image.selectable = false
                scene = [image]
                unflatten()
                referenceObject = image
                delegate?.canvasDidChange(self)
                setNeedsDisplay()
            }
        }
    }

    /// hasChanges is true if the canvas has changes which can be un done. See undo()
    public var hasChanges: Bool {
        return sceneExcludingReferenceObject.count > 0
    }

    private var scene: [Renderable] = []
    private var bufferImage: UIImage?
    private var selectionView: UIView?
    private var stroke: Stroke?
    private var referenceObject: Image?
    private var flattenIndex: Int = 0

    fileprivate var sceneExcludingReferenceObject: [Renderable] {
        return scene.filter({ $0 !== referenceObject })
    }

    fileprivate var selection: Editable? {
        didSet {
            guard selection !== oldValue else { return }

            selectionView?.removeFromSuperview()
            selectionView = selection?.selectedView

            if let selectedView = selectionView {
                addSubview(selectedView)
            }

            oldValue?.selected = false
            selection?.selected = true

            if let oldSelection = oldValue {
                setNeedsDisplay(oldSelection.bounds)
            }

            if let newSelection = selection {
                setNeedsDisplay(newSelection.bounds)
            }
        }
    }

    fileprivate var initialOrienation: Orientation = Orientation.standard

    override public init(frame: CGRect) {
        super.init(frame: frame)

        configureGestureRecognizers()
    }

    required public init?(coder aDecoder: NSCoder) {
        super.init(coder: aDecoder)

        layer.drawsAsynchronously = true

        configureGestureRecognizers()
    }

    override public func layoutSubviews() {
        super.layoutSubviews()

        if let referenceObject = referenceObject {
            referenceObject.sizeToFit(inRect: bounds)
        }
    }

    override public func draw(_ rect: CGRect) {
        guard let context = UIGraphicsGetCurrentContext() else { return }

        if flattenIndex == 0 && referenceObject != nil {
            flatten(upTo: 1)
        }

        if let bufferImage = bufferImage {
            bufferImage.draw(at: CGPoint.zero)
        }

        for renderable in scene.suffix(from: flattenIndex) {
            renderable.draw(context: context)
        }
    }

    public func insert(image: UIImage, at position: CGPoint) {
        let image = Image(image: image, at: position)

        scene.append(image)
        selection = image
        setNeedsDisplay()
        delegate?.canvasDidChange(self)
    }

    func insert(brush: Brush, at position: CGPoint) -> Stroke {
        let stroke = Stroke(at: position, brush: brush)
        scene.append(stroke)
        delegate?.canvasDidChange(self)
        return stroke
    }

    @objc public func undo() {
        guard !sceneExcludingReferenceObject.isEmpty else { return }

        if flattenIndex == scene.count {
            unflatten()
        }

        if selection === scene.removeLast() {
            selection = nil
        }

        setNeedsDisplay()
        delegate?.canvasDidChange(self)
    }

    @discardableResult fileprivate func selectObject(at position: CGPoint) -> Editable? {
        let previousSelection = selection

        selection = pickObject(at: position)

        guard let newSelection = selection, selection !== previousSelection else {
            return selection
        }

        // move object to top
        if let index = scene.firstIndex(where: { $0 === newSelection }) {
            scene.remove(at: index)
            scene.append(newSelection)
            unflatten()
        }

        return selection
    }

    private func pickObject(at position: CGPoint) -> Editable? {
        let editables = scene.compactMap({ $0 as? Editable })
        return editables.reversed().first(where: { editable in
            guard editable.selectable else { return false }
            let bounds = CGRect(origin: CGPoint.zero, size: editable.size)
            let position = position.applying(editable.transform.inverted())
            return bounds.contains(position)
        })
    }

    private func unflatten() {
        flattenIndex = 0
        bufferImage = nil
    }

    private func flatten() {
        flatten(upTo: scene.count)
    }

    private func flatten(upTo: Int) {
        let renderables = scene.prefix(upTo: upTo).suffix(from: flattenIndex)

        guard renderables.count > 0 else { return }

        selection?.selected = false
        defer {
            selection?.selected = true
        }

        UIGraphicsBeginImageContextWithOptions(bounds.size, false, 0.0)
        bufferImage?.draw(at: CGPoint.zero)

        if let context = UIGraphicsGetCurrentContext() {
            for renderable in renderables {
                renderable.draw(context: context)
            }
        }

        bufferImage =  UIGraphicsGetImageFromCurrentImageContext()
        UIGraphicsEndImageContext()
        flattenIndex = upTo
    }

    private var drawBounds: CGRect {
            var bounds = scene.first?.bounds ?? CGRect.zero

            for renderable in scene.suffix(from: 1) {
                bounds = bounds.union(renderable.bounds)
            }

            return bounds
    }

    /// Return an image of the canvas content.
    public var trimmedImage: UIImage? {
            let scaleFactor: CGFloat = 2.0 // We want to render with 2x scale factor also on non-retina devices
            var image: UIImage?
            selection?.selected = false
            defer {
                selection?.selected = true
            }

            if let referenceObject = referenceObject {

                let drawBounds = self.bounds.intersection(self.drawBounds)
                let renderScale = 1 / referenceObject.scale // We want to match resolution of the image we are drawing upon on
                let renderSize = drawBounds.size.applying(CGAffineTransform(scaleX: renderScale * scaleFactor, y: renderScale * scaleFactor))
                let renderBounds = CGRect(origin: CGPoint.zero, size: renderSize).integral.applying(CGAffineTransform(scaleX: 1 / scaleFactor, y: 1 / scaleFactor))

                UIGraphicsBeginImageContextWithOptions(renderBounds.size, true, scaleFactor)

                if let context = UIGraphicsGetCurrentContext() {
                    context.scaleBy(x: renderScale, y: renderScale)
                    context.translateBy(x: -drawBounds.origin.x, y: -drawBounds.origin.y)

                    UIColor.white.setFill()
                    context.fill(CGRect(origin: drawBounds.origin, size: renderBounds.size))

                    for renderable in scene {
                        renderable.draw(context: context)
                    }
                }

                image =  UIGraphicsGetImageFromCurrentImageContext()
                UIGraphicsEndImageContext()
            } else {
                let drawBounds = self.bounds.intersection(self.drawBounds).integral

                UIGraphicsBeginImageContextWithOptions(drawBounds.size, true, scaleFactor)

                if let context = UIGraphicsGetCurrentContext() {
                    context.translateBy(x: -drawBounds.origin.x, y: -drawBounds.origin.y)

                    UIColor.white.setFill()
                    context.fill(drawBounds)

                    for renderable in scene {
                        renderable.draw(context: context)
                    }
                }

                image =  UIGraphicsGetImageFromCurrentImageContext()
                UIGraphicsEndImageContext()
            }

            return image
    }

    public override func gestureRecognizerShouldBegin(_ gestureRecognizer: UIGestureRecognizer) -> Bool {
        return gestureRecognizers?.contains(gestureRecognizer) ?? false
    }

    // MARK: - Touch handling

    override public func touchesBegan(_ touches: Set<UITouch>, with event: UIEvent?) {
        super.touchesBegan(touches, with: event)

        guard mode == .draw else { return }

        if let location = touches.first?.location(in: self) {
            let stroke = insert(brush: brush, at: location)
            setNeedsDisplay(stroke.bounds)
            self.stroke = stroke
        }
    }

    override public func touchesMoved(_ touches: Set<UITouch>, with event: UIEvent?) {
        super.touchesMoved(touches, with: event)

        guard mode == .draw else { return }

        if let location = touches.first?.location(in: self), let stroke = stroke {
            setNeedsDisplay(stroke.move(to: location))
        }
    }

    override public func touchesEnded(_ touches: Set<UITouch>, with event: UIEvent?) {
        super.touchesEnded(touches, with: event)

        guard mode == .draw else { return }

        stroke?.end()
        flatten()
        setNeedsDisplay()
    }

}

extension Canvas: UIGestureRecognizerDelegate {

    func configureGestureRecognizers() {
        let tapGestureReconizer = UITapGestureRecognizer(target: self, action: #selector(handleTapGesture))
        addGestureRecognizer(tapGestureReconizer)

        let panGestureRecognizer = UIPanGestureRecognizer(target: self, action: #selector(handlePanGesture))
        addGestureRecognizer(panGestureRecognizer)

        let pinchGestureRecognizer =  UIPinchGestureRecognizer(target: self, action: #selector(handlePinchGesture))
        addGestureRecognizer(pinchGestureRecognizer)
        pinchGestureRecognizer.delegate = self

        let rotateGestureRecognzier = UIRotationGestureRecognizer(target: self, action: #selector(handleRotateGesture))
        rotateGestureRecognzier.delegate = self
        addGestureRecognizer(rotateGestureRecognzier)

        gestureRecognizers?.forEach({ $0.isEnabled = mode == .edit })
    }

    @objc public func gestureRecognizer(_ gestureRecognizer: UIGestureRecognizer, shouldRecognizeSimultaneouslyWith otherGestureRecognizer: UIGestureRecognizer) -> Bool {
        return true
    }

    @objc func handleTapGesture(gestureRecognizer: UITapGestureRecognizer) {
        if gestureRecognizer.state == .began && selection == nil {
            selectObject(at: gestureRecognizer.location(in: self))
        } else if gestureRecognizer.state == .recognized {
            selectObject(at: gestureRecognizer.location(in: self))
        }
    }

    @objc func handlePanGesture(gestureRecognizer: UIPanGestureRecognizer) {
        switch gestureRecognizer.state {
        case .began:
            guard let selection = selectObject(at: gestureRecognizer.location(in: self)) else { break }
            initialOrienation.position = selection.position
        case .changed:
            guard let selection = selection else { break }
            let translation = gestureRecognizer.translation(in: self)
            selection.position = CGPoint(x: initialOrienation.position.x + translation.x, y: initialOrienation.position.y + translation.y)
        default:
            break
        }
    }

    @objc func handlePinchGesture(gestureRecognizer: UIPinchGestureRecognizer) {
        switch gestureRecognizer.state {
        case .began:
            guard let selection = selectObject(at: gestureRecognizer.location(in: self)) else { break }
            initialOrienation.scale = selection.scale
        case .changed:
            guard let selection = selection else { break }
            selection.scale = min(max(initialOrienation.scale * gestureRecognizer.scale, minimumScale), maximumScale)
        default:
            break
        }
    }

    @objc func handleRotateGesture(gestureRecognizer: UIRotationGestureRecognizer) {
        switch gestureRecognizer.state {
        case .began:
            guard let selection = selectObject(at: gestureRecognizer.location(in: self)) else { break }
            initialOrienation.rotation = selection.rotation
        case .changed:
            guard let selection = selection else { break }
            selection.rotation = initialOrienation.rotation + gestureRecognizer.rotation
        default:
            break
        }
    }

}<|MERGE_RESOLUTION|>--- conflicted
+++ resolved
@@ -24,21 +24,12 @@
     case edit
 }
 
-<<<<<<< HEAD
-protocol Renderable: class {
-
+protocol Renderable: AnyObject {
+    
     var bounds: CGRect { get }
-
-    func draw(context: CGContext)
-
-=======
-protocol Renderable : AnyObject {
-    
-    var bounds : CGRect { get }
     
     func draw(context : CGContext)
     
->>>>>>> ebdf829e
 }
 
 protocol Editable: Renderable {
